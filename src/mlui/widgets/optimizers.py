import abc

import streamlit as st
import tensorflow as tf

import mlui.types.classes as t


class AdaModParams(OptimizerParams):
    """Type annotation for the AdaMod optimizer."""

    learning_rate: float
    beta_1: float
    beta_2: float
    beta_3: float


class ApolloParams(OptimizerParams):
    """Type annotation for the Apollo optimizer."""

    learning_rate: float
    beta: float
    weight_decay: float
    weight_decay_type: str


class LAMBParams(OptimizerParams):
    """Type annotation for the LAMB optimizer."""

    learning_rate: float
    beta_1: float
    beta_2: float


class LookaheadParams(OptimizerParams):
    """Type annotation for the Lookahead optimizer."""

    optimizer: tf.keras.optimizers.Optimizer


class RAdamParams(OptimizerParams):
    """Type annotation for the RAdam optimizer."""

    learning_rate: float
    beta_1: float
    beta_2: float


class MADGRADParams(OptimizerParams):
    """Type annotation for the MADGRAD optimizer."""

    learning_rate: float
    momentum: float
    weight_decay: float


class LARSParams(OptimizerParams):
    """Type annotation for the LARS optimizer."""

    learning_rate: float
    momentum: float
    weight_decay: float
    dampening: float
    nesterov: bool


class AdaHessianParams(OptimizerParams):
    """Type annotation for the AdaHessian optimizer."""

    learning_rate: float
    beta_1: float
    beta_2: float
    weight_decay: float


class OptimizerWidget(abc.ABC):
    """Base class for an optimizer's widget."""

    @abc.abstractmethod
    def __init__(self) -> None:
        ...

    @property
    @abc.abstractmethod
    def params(self) -> t.OptimizerParams:
        """Optimizer's parameters.

        Returns
        -------
        dict
            Dictionary containing values of adjustable parameters.
        """


class Adam(OptimizerWidget):
    """Adam optimizer's widget."""

    def __init__(self) -> None:
        self.learning_rate = st.number_input(
            "Learning rate:",
            min_value=1e-6,
            max_value=1.0,
            value=1e-3,
            step=1e-3,
            format="%e",
        )
        self.beta_1 = st.number_input(
            "Decay 1:",
            min_value=0.0,
            max_value=1.0,
            value=0.9,
            step=1e-3,
            format="%.3f",
        )
        self.beta_2 = st.number_input(
            "Decay 2:",
            min_value=0.0,
            max_value=1.0,
            value=0.999,
            step=1e-3,
            format="%.3f",
        )

    @property
    def params(self) -> t.AdamParams:
        """Adam optimizer's parameters.

        Returns
        -------
        dict
            Dictionary containing values of adjustable parameters.
        """
        return {
            "learning_rate": float(self.learning_rate),
            "beta_1": float(self.beta_1),
            "beta_2": float(self.beta_2),
        }


class RMSprop(OptimizerWidget):
    """RMSprop optimizer's widget."""

    def __init__(self):
        self.learning_rate = st.number_input(
            "Learning rate:",
            min_value=1e-6,
            max_value=1.0,
            value=1e-3,
            step=1e-3,
            format="%e",
        )
        self.rho = st.number_input(
            "Discounting factor:",
            min_value=0.0,
            max_value=1.0,
            value=0.9,
            step=1e-3,
            format="%.3f",
        )
        self.momentum = st.number_input(
            "Momentum:",
            min_value=0.0,
            max_value=1.0,
            value=0.0,
            step=1e-3,
            format="%.3f",
        )

    @property
    def params(self) -> t.RMSpropParams:
        """RMSprop optimizer's parameters.

        Returns
        -------
        dict
            Dictionary containing values of adjustable parameters.
        """
        return {
            "learning_rate": float(self.learning_rate),
            "rho": float(self.rho),
            "momentum": float(self.momentum),
        }


class SGD(OptimizerWidget):
    """SGD optimizer's widget."""

    def __init__(self):
        self.learning_rate = st.number_input(
            "Learning rate:",
            min_value=1e-6,
            max_value=1.0,
            value=1e-3,
            step=1e-3,
            format="%e",
        )
        self.momentum = st.number_input(
            "Momentum:",
            min_value=0.0,
            max_value=1.0,
            value=0.0,
            step=1e-3,
            format="%.3f",
        )

    @property
    def params(self) -> t.SGDParams:
        """SGD optimizer's parameters.

        Returns
        -------
        dict
            Dictionary containing values of adjustable parameters.
        """
        return {
<<<<<<< HEAD
            "learning_rate": self.learning_rate,
            "momentum": self.momentum,
        }


class AdaMod(OptimizerWidget):
    """AdaMod optimizer widget."""

    def __init__(self):
        self.learning_rate = float(
            st.number_input(
                "Learning rate:",
                min_value=0.0,
                max_value=0.1,
                value=0.001,
                step=0.005,
                format="%e",
            )
        )
        self.beta_1 = float(
            st.number_input(
                "Decay 1:",
                min_value=0.0,
                max_value=1.0,
                value=0.9,
                step=0.001,
                format="%.3f",
            )
        )
        self.beta_2 = float(
            st.number_input(
                "Decay 2:",
                min_value=0.0,
                max_value=1.0,
                value=0.999,
                step=0.001,
                format="%.3f",
            )
        )
        self.beta_3 = float(
            st.number_input(
                "Decay 3:",
                min_value=0.0,
                max_value=1.0,
                value=0.995,
                step=0.001,
                format="%.3f",
            )
        )

    @property
    def params(self) -> AdaModParams:
        return {
            "learning_rate": self.learning_rate,
            "beta_1": self.beta_1,
            "beta_2": self.beta_2,
            "beta_3": self.beta_3,
        }


class Apollo(OptimizerWidget):
    """Apollo optimizer widget."""

    def __init__(self):
        self.learning_rate = float(
            st.number_input(
                "Learning rate:",
                min_value=0.0,
                max_value=0.1,
                value=0.01,
                step=0.005,
                format="%e",
            )
        )
        self.beta = float(
            st.number_input(
                "Beta:",
                min_value=0.0,
                max_value=1.0,
                value=0.9,
                step=0.005,
                format="%.3f",
            )
        )
        self.weight_decay = float(
            st.number_input(
                "Weight Decay:",
                min_value=0.0,
                max_value=0.001,
                value=0.0,
                step=0.00005,
                format="%.3f",
            )
        )
        self.weight_decay_type = str(
            st.selectbox(
                "Weight Decay Type:",
                ("L2", "Decoupled", "Stable"),
            )
        )

    @property
    def params(self) -> ApolloParams:
        return {
            "learning_rate": self.learning_rate,
            "beta": self.beta,
            "weight_decay": self.weight_decay,
            "weight_decay_type": self.weight_decay_type,
        }


class LAMB(OptimizerWidget):
    """LAMB optimizer widget."""

    def __init__(self):
        self.learning_rate = float(
            st.number_input(
                "Learning rate:",
                min_value=0.0,
                max_value=0.1,
                value=0.001,
                step=0.005,
                format="%e",
            )
        )
        self.beta_1 = float(
            st.number_input(
                "Decay 1:",
                min_value=0.0,
                max_value=1.0,
                value=0.9,
                step=0.005,
                format="%.3f",
            )
        )
        self.beta_2 = float(
            st.number_input(
                "Decay 2:",
                min_value=0.0,
                max_value=1.0,
                value=0.999,
                step=0.005,
                format="%.3f",
            )
        )

    @property
    def params(self) -> LAMBParams:
        return {
            "learning_rate": self.learning_rate,
            "beta_1": self.beta_1,
            "beta_2": self.beta_2,
        }


class Lookahead(OptimizerWidget):
    """Lookahead optimizer widget."""

    def __init__(self):
        self.optimizer = tf.keras.optimizers.Optimizer(
            st.selectbox(
                "Optimizer:",
                options=(tf.keras.optimizers.SGD(), tf.keras.optimizers.Adam(), tf.keras.optimizers.RMSprop(),
                 tf.keras.optimizers.Adamax(), tf.keras.optimizers.Adagrad())
            )
        )

    @property
    def params(self) -> LookaheadParams:
        return {
            "optimizer": self.optimizer
        }


class RAdam(OptimizerWidget):
    """RAdam optimizer widget."""

    def __init__(self) -> None:
        self.learning_rate = float(
            st.number_input(
                "Learning rate:",
                min_value=0.0,
                max_value=0.1,
                value=0.001,
                step=0.005,
                format="%e",
            )
        )
        self.beta_1 = float(
            st.number_input(
                "Decay 1:",
                min_value=0.0,
                max_value=1.0,
                value=0.9,
                step=0.005,
                format="%.3f",
            )
        )
        self.beta_2 = float(
            st.number_input(
                "Decay 2:",
                min_value=0.0,
                max_value=1.0,
                value=0.999,
                step=0.005,
                format="%.3f",
            )
        )

    @property
    def params(self) -> RAdamParams:
        return {
            "learning_rate": self.learning_rate,
            "beta_1": self.beta_1,
            "beta_2": self.beta_2,
        }


class MADGRAD(OptimizerWidget):
    """MADGRAD optimizer widget."""

    def __init__(self) -> None:
        self.learning_rate = float(
            st.number_input(
                "Learning rate:",
                min_value=0.0,
                max_value=0.1,
                value=0.01,
                step=0.005,
                format="%e",
            )
        )
        self.momentum = float(
            st.number_input(
                "Momentum:",
                min_value=0.0,
                max_value=0.999,
                value=0.0,
                step=0.001,
                format="%.3f",
            )
        )
        self.weight_decay = float(
            st.number_input(
                "Weight decay:",
                min_value=0.0,
                max_value=0.999,
                value=0.0,
                step=0.001,
                format="%.3f",
            )
        )

    @property
    def params(self) -> MADGRADParams:
        return {
            "learning_rate": self.learning_rate,
            "momentum": self.momentum,
            "weight_decay": self.weight_decay,
        }


class LARS(OptimizerWidget):
    """LARS optimizer widget."""

    def __init__(self) -> None:
        self.learning_rate = float(
            st.number_input(
                "Learning rate:",
                min_value=0.0,
                max_value=0.1,
                value=0.01,
                step=0.005,
                format="%e",
            )
        )
        self.momentum = float(
            st.number_input(
                "Momentum:",
                min_value=0.0,
                max_value=0.999,
                value=0.9,
                step=0.001,
                format="%.3f",
            )
        )
        self.weight_decay = float(
            st.number_input(
                "Weight decay:",
                min_value=0.0,
                max_value=0.999,
                value=0.0,
                step=0.001,
                format="%.3f",
            )
        )
        self.dampening = float(
            st.number_input(
                "Dampening for momentum:",
                min_value=0.0,
                max_value=0.1,
                value=0.0,
                step=0.001,
                format="%.3f",
            )
        )
        self.nesterov = bool(
            st.selectbox(
                "Nesterov momentum:",
                (False, True),
            )
        )

    @property
    def params(self) -> LARSParams:
        return {
            "learning_rate": self.learning_rate,
            "momentum": self.momentum,
            "weight_decay": self.weight_decay,
            "dampening": self.dampening,
            "nesterov": self.nesterov,
        }


class AdaHessian(OptimizerWidget):
    """AdaHessian optimizer widget."""

    def __init__(self) -> None:
        self.learning_rate = float(
            st.number_input(
                "Learning rate:",
                min_value=0.0,
                max_value=0.5,
                value=0.15,
                step=0.005,
                format="%e",
            )
        )
        self.beta_1 = float(
            st.number_input(
                "Decay 1:",
                min_value=0.0,
                max_value=1.0,
                value=0.9,
                step=0.001,
                format="%.3f",
            )
        )
        self.beta_2 = float(
            st.number_input(
                "Decay 2:",
                min_value=0.0,
                max_value=1.0,
                value=0.999,
                step=0.001,
                format="%.3f",
            )
        )
        self.weight_decay = float(
            st.number_input(
                "Weight decay:",
                min_value=0.0,
                max_value=0.1,
                value=0.0,
                step=0.001,
                format="%.3f",
            )
        )

    @property
    def params(self) -> AdaHessianParams:
        return {
            "learning_rate": self.learning_rate,
            "beta_1": self.beta_1,
            "beta_2": self.beta_2,
            "weight_decay": self.weight_decay,
=======
            "learning_rate": float(self.learning_rate),
            "momentum": float(self.momentum),
>>>>>>> 73cec365
        }<|MERGE_RESOLUTION|>--- conflicted
+++ resolved
@@ -213,9 +213,8 @@
             Dictionary containing values of adjustable parameters.
         """
         return {
-<<<<<<< HEAD
-            "learning_rate": self.learning_rate,
-            "momentum": self.momentum,
+            "learning_rate": float(self.learning_rate),
+            "momentum": float(self.momentum),
         }
 
 
@@ -590,8 +589,4 @@
             "beta_1": self.beta_1,
             "beta_2": self.beta_2,
             "weight_decay": self.weight_decay,
-=======
-            "learning_rate": float(self.learning_rate),
-            "momentum": float(self.momentum),
->>>>>>> 73cec365
         }