--- conflicted
+++ resolved
@@ -2,7 +2,6 @@
  "cells": [
   {
    "cell_type": "code",
-<<<<<<< HEAD
    "execution_count": null,
    "metadata": {},
    "outputs": [],
@@ -15,9 +14,6 @@
   {
    "cell_type": "code",
    "execution_count": 2,
-=======
-   "execution_count": 18,
->>>>>>> f0794e14
    "metadata": {},
    "outputs": [],
    "source": [
@@ -27,7 +23,7 @@
     "from DataClasses import Data, Model\n",
     "from Managers import DataManager, ModelManager\n",
     "from UI.CustomWidgets.DataPreparation import (\n",
-    "    DataStatWidget,\n",
+    "    DataStatsWidget,\n",
     "    DataGridWidget,\n",
     "    DataPlotWidget,\n",
     "    SelectInputColumnsWidget,\n",
@@ -60,7 +56,6 @@
   },
   {
    "cell_type": "code",
-<<<<<<< HEAD
    "execution_count": 1,
    "metadata": {},
    "outputs": [],
@@ -78,9 +73,6 @@
   {
    "cell_type": "code",
    "execution_count": 4,
-=======
-   "execution_count": 19,
->>>>>>> f0794e14
    "metadata": {},
    "outputs": [],
    "source": [
@@ -99,7 +91,6 @@
   },
   {
    "cell_type": "code",
-<<<<<<< HEAD
    "execution_count": null,
    "metadata": {},
    "outputs": [],
@@ -142,12 +133,6 @@
    "cell_type": "code",
    "execution_count": null,
    "metadata": {},
-=======
-   "execution_count": 20,
-   "metadata": {
-    "scrolled": false
-   },
->>>>>>> f0794e14
    "outputs": [],
    "source": [
     "uploading = UI.WidgetUI(\n",
@@ -175,7 +160,7 @@
     "data_preparation = UI.WidgetUI(\n",
     "    widget=iw.Accordion,\n",
     "    widget_children=[\n",
-    "        DataStatWidget,\n",
+    "        DataStatsWidget,\n",
     "        DataGridWidget,\n",
     "        DataPlotWidget,\n",
     "        SelectInputColumnsWidget,\n",
@@ -318,7 +303,7 @@
  ],
  "metadata": {
   "kernelspec": {
-   "display_name": "Python 3.10.8 ('project')",
+   "display_name": "venv",
    "language": "python",
    "name": "python3"
   },
@@ -332,19 +317,11 @@
    "name": "python",
    "nbconvert_exporter": "python",
    "pygments_lexer": "ipython3",
-<<<<<<< HEAD
-   "version": "3.9.12"
+   "version": "3.10.7 (tags/v3.10.7:6cc6b13, Sep  5 2022, 14:08:36) [MSC v.1933 64 bit (AMD64)]"
   },
   "vscode": {
    "interpreter": {
     "hash": "9b4130f358c48dfdef80d28edbd8713f6e1780c813c7d0265c2873722844d924"
-=======
-   "version": "3.10.8"
-  },
-  "vscode": {
-   "interpreter": {
-    "hash": "64d97bc8833e3841c6236ed4917546773c4881b1b7b9f30861af9856d5f3349b"
->>>>>>> f0794e14
    }
   }
  },
